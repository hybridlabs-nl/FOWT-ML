--- conflicted
+++ resolved
@@ -26,12 +26,7 @@
 ]
 dependencies = [
     "h5py",
-<<<<<<< HEAD
-    "pycaret[analysis,models,parallel]",
-    "pyyaml",
-=======
     "autogluon",
->>>>>>> 223ec4f9
 ]
 description = "Machine learning (ML) kit for floating offshore wind turbines (FOWT)"
 keywords = ["wind turbine"," machine learning"," NN"," ML"," FOWT"]
